--- conflicted
+++ resolved
@@ -48,13 +48,9 @@
  */
 
 namespace futures {
-<<<<<<< HEAD
     /** \addtogroup executors Executors
      *  @{
      */
-
-=======
->>>>>>> 54c919a3
 #if defined(FUTURES_USE_ASIO) || defined(FUTURES_DOXYGEN)
     /// \brief Alias to the asio namespace
     ///
@@ -67,10 +63,7 @@
 #else
     namespace asio = ::boost::asio;
 #endif
-<<<<<<< HEAD
     /** @} */
-=======
->>>>>>> 54c919a3
 }
 
 #endif // FUTURES_ASIO_INCLUDE_H